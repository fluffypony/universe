--- conflicted
+++ resolved
@@ -1,7 +1,3 @@
-use std::collections::HashMap;
-use std::sync::LazyLock;
-
-use crate::app_in_memory_config::AppInMemoryConfig;
 // Copyright 2024. The Tari Project
 //
 // Redistribution and use in source and binary forms, with or without modification, are permitted provided that the
@@ -23,16 +19,16 @@
 // SERVICES; LOSS OF USE, DATA, OR PROFITS; OR BUSINESS INTERRUPTION) HOWEVER CAUSED AND ON ANY THEORY OF LIABILITY,
 // WHETHER IN CONTRACT, STRICT LIABILITY, OR TORT (INCLUDING NEGLIGENCE OR OTHERWISE) ARISING IN ANY WAY OUT OF THE
 // USE OF THIS SOFTWARE, EVEN IF ADVISED OF THE POSSIBILITY OF SUCH DAMAGE.
+
+use std::collections::HashMap;
+use std::sync::LazyLock;
+
+use crate::app_in_memory_config::AppInMemoryConfig;
 use crate::events::{
-<<<<<<< HEAD
     AppInMemoryConfigChangedPayload, BinaryPermanentFailurePayload, BinaryRuntimeRestartAttemptPayload, 
     BinaryStartupAttemptPayload, ConnectionStatusPayload, CriticalProblemPayload,
     DisabledPhasesPayload, InitWalletScanningProgressPayload,
     UniversalMinerInitializedExchangeIdChangedPayload,
-=======
-    BinaryPermanentFailurePayload, BinaryRuntimeRestartAttemptPayload, BinaryStartupAttemptPayload,
-    ConnectionStatusPayload, CriticalProblemPayload, InitWalletScanningProgressPayload,
->>>>>>> 3ac655f8
 };
 #[cfg(target_os = "windows")]
 use crate::external_dependencies::RequiredExternalDependency;
@@ -744,7 +740,6 @@
         }
     }
 
-<<<<<<< HEAD
     pub async fn emit_app_in_memory_config_changed(
         app_in_memory_config: AppInMemoryConfig,
         is_universal_exchange: bool,
@@ -797,8 +792,6 @@
         }
     }
 
-=======
->>>>>>> 3ac655f8
     pub async fn emit_binary_startup_attempt(
         app_handle: &AppHandle,
         name: String,
