[package]
name = "tari-universe"
authors = ["The Tari Development Community"]
description = "Tari Universe"
repository = "https://github.com/tari-project/universe"
license = "BSD-3-Clause"
version = "0.3.8"
edition = "2021"

# See more keys and their definitions at https://doc.rust-lang.org/cargo/reference/manifest.html

[build-dependencies]
tauri-build = { version = "1.5.5", features = ["isolation"] }

[dependencies]
blake2 = "0.10"
jsonwebtoken = "9.3.0"
tari_common = { git = "https://github.com/tari-project/tari.git", branch = "development" }
tari_common_types = { git = "https://github.com/tari-project/tari.git", branch = "development" }
tari_shutdown = { git = "https://github.com/tari-project/tari.git", branch = "development" }
minotari_node_grpc_client = { git = "https://github.com/tari-project/tari.git", branch = "development" }
minotari_wallet_grpc_client = { git = "https://github.com/tari-project/tari.git", branch = "development" }
tari_core = { git = "https://github.com/tari-project/tari.git", branch = "development", features = [
    "transactions",
] }
tari_key_manager = { git = "https://github.com/tari-project/tari.git", branch = "development" }
tari_utilities = "0.7.0"
tari_crypto = "0.20.3"
anyhow = "1"
dirs-next = "2.0.0"
<<<<<<< HEAD
reqwest = { version = "0.12.5", features = ["stream", "json", "multipart"] }
tauri = { version = "1", features = [
=======
reqwest = { version = "0.12.5", features = ["stream", "json"] }
tauri = { version = "1.8.0", features = [
>>>>>>> bc07da44
    "system-tray",
    "updater",
    "window-show",
    "window-unminimize",
    "window-minimize",
    "window-hide",
    "window-unmaximize",
    "window-start-dragging",
    "window-maximize",
    "window-close",
    "macos-private-api",
    "isolation",
    "shell-open",
    "process-command-api",
] }
tauri-plugin-single-instance = { git = "https://github.com/tauri-apps/plugins-workspace", branch = "v1" }
tokio = { version = "1", features = ["full"] }
semver = "1.0.23"
serde = { version = "1", features = ["derive"] }
serde_json = "1"
futures-util = "0.3.30"
flate2 = "1.0.30"
tar = "0.4.26"
async_zip = { version = "0.0.17", features = ["full"] }
futures-lite = "2.3.0"
tokio-util = { version = "0.7.11", features = ["compat"] }
sanitize-filename = "0.5"
async-trait = "0.1.81"
sysinfo = "0.31.2"
log4rs = "1.3.0"
keyring = { version = "3.0.5", features = [
    "windows-native",
    "apple-native",
    "linux-native",
] }
nix = { version = "0.29.0", features = ["signal"] }
sha2 = "0.10.8"
regex = "1.10.5"
zip = "2.2.0"
zip-extensions = "0.8.1"
# static bind lzma
xz2 = { version = "0.1.7", features = ["static"] }
# humantime = "2.1.0"
open = "5"
thiserror = "1.0.26"

# needed for keymanager. TODO: Find a way of creating a keymanager without bundling sqlite
libsqlite3-sys = { version = "0.25.1", features = ["bundled"] }
log = "0.4.22"
rand = "0.8.5"
device_query = "2.1.0"
nvml-wrapper = "0.10.0"
# tonic = "0.12.0"

[features]
# This feature is used for production builds or when a dev server is not specified, DO NOT REMOVE!!
custom-protocol = ["tauri/custom-protocol"]
airdrop-local = []

[package.metadata.cargo-machete]
ignored = [
    "log4rs",
    "xz2",
    "libsqlite3-sys",
    "minotari_wallet_grpc_client",
    "dirs-next",
]<|MERGE_RESOLUTION|>--- conflicted
+++ resolved
@@ -28,13 +28,8 @@
 tari_crypto = "0.20.3"
 anyhow = "1"
 dirs-next = "2.0.0"
-<<<<<<< HEAD
 reqwest = { version = "0.12.5", features = ["stream", "json", "multipart"] }
-tauri = { version = "1", features = [
-=======
-reqwest = { version = "0.12.5", features = ["stream", "json"] }
 tauri = { version = "1.8.0", features = [
->>>>>>> bc07da44
     "system-tray",
     "updater",
     "window-show",
